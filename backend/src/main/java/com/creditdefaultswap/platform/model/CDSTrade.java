--- conflicted
+++ resolved
@@ -1,658 +1,413 @@
-<<<<<<< HEAD
-package com.creditdefaultswap.platform.model;
-
-import jakarta.persistence.*;
-import java.math.BigDecimal;
-import java.time.LocalDate;
-import java.time.LocalDateTime;
-
-@Entity
-@Table(name = "cds_trades")
-public class CDSTrade {
-    
-    @Id
-    @GeneratedValue(strategy = GenerationType.IDENTITY)
-    private Long id;
-    
-    @Column(name = "reference_entity", nullable = false, length = 50)
-    private String referenceEntity;
-    
-    @Column(name = "notional_amount", nullable = false, precision = 15, scale = 2)
-    private BigDecimal notionalAmount;
-    
-    @Column(name = "spread", nullable = false, precision = 10, scale = 4)
-    private BigDecimal spread;
-    
-    @Column(name = "maturity_date", nullable = false)
-    private LocalDate maturityDate;
-    
-    @Column(name = "effective_date", nullable = false)
-    private LocalDate effectiveDate;
-    
-    @Column(name = "counterparty", nullable = false, length = 50)
-    private String counterparty;
-    
-    @Column(name = "trade_date", nullable = false)
-    private LocalDate tradeDate;
-    
-    @Column(name = "currency", nullable = false, length = 3)
-    private String currency;
-    
-    @Column(name = "premium_frequency", nullable = false, length = 20)
-    private String premiumFrequency;
-    
-    @Column(name = "day_count_convention", nullable = false, length = 20)
-    private String dayCountConvention;
-    
-    @Enumerated(EnumType.STRING)
-    @Column(name = "buy_sell_protection", nullable = false)
-    private ProtectionDirection buySellProtection;
-    
-    @Column(name = "restructuring_clause", length = 50)
-    private String restructuringClause;
-    
-    @Column(name = "payment_calendar", nullable = false, length = 10)
-    private String paymentCalendar;
-    
-    @Column(name = "accrual_start_date", nullable = false)
-    private LocalDate accrualStartDate;
-    
-    @Enumerated(EnumType.STRING)
-    @Column(name = "trade_status", nullable = false)
-    private TradeStatus tradeStatus;
-    
-    @Column(name = "created_at", nullable = false)
-    private LocalDateTime createdAt;
-    
-    @Column(name = "updated_at")
-    private LocalDateTime updatedAt;
-    
-    @Column(name = "version", nullable = false)
-    private Integer version = 1;
-    
-    // CCP and Novation related fields
-    @Column(name = "ccp_name", length = 50)
-    private String ccpName;
-    
-    @Column(name = "ccp_member_id", length = 50)
-    private String ccpMemberId;
-    
-    @Column(name = "clearing_account", length = 50)
-    private String clearingAccount;
-    
-    @Column(name = "netting_set_id", length = 50)
-    private String nettingSetId;
-    
-    @Column(name = "original_trade_id")
-    private Long originalTradeId;
-    
-    @Column(name = "novation_timestamp")
-    private LocalDateTime novationTimestamp;
-    
-    @Column(name = "novation_reference", length = 100)
-    private String novationReference;
-    
-    @Column(name = "uti", length = 100)
-    private String uti; // Unique Transaction Identifier
-    
-    @Column(name = "usi", length = 100)
-    private String usi; // Unique Swap Identifier
-    
-    @Column(name = "is_cleared", nullable = false)
-    private Boolean isCleared = false;
-    
-    @Column(name = "upfront_amount", precision = 15, scale = 2)
-    private BigDecimal upfrontAmount = BigDecimal.ZERO;
-    
-    @Column(name = "mark_to_market_value", precision = 15, scale = 2)
-    private BigDecimal markToMarketValue = BigDecimal.ZERO;
-    
-    // Enum for Buy/Sell Protection
-    public enum ProtectionDirection {
-        BUY, SELL
-    }
-    
-    // Constructors
-    public CDSTrade() {
-        this.createdAt = LocalDateTime.now();
-    }
-    
-    // Getters and Setters
-    public Long getId() {
-        return id;
-    }
-    
-    public void setId(Long id) {
-        this.id = id;
-    }
-    
-    public String getReferenceEntity() {
-        return referenceEntity;
-    }
-    
-    public void setReferenceEntity(String referenceEntity) {
-        this.referenceEntity = referenceEntity;
-    }
-    
-    public BigDecimal getNotionalAmount() {
-        return notionalAmount;
-    }
-    
-    public void setNotionalAmount(BigDecimal notionalAmount) {
-        this.notionalAmount = notionalAmount;
-    }
-    
-    public BigDecimal getSpread() {
-        return spread;
-    }
-    
-    public void setSpread(BigDecimal spread) {
-        this.spread = spread;
-    }
-    
-    public LocalDate getMaturityDate() {
-        return maturityDate;
-    }
-    
-    public void setMaturityDate(LocalDate maturityDate) {
-        this.maturityDate = maturityDate;
-    }
-    
-    public LocalDate getEffectiveDate() {
-        return effectiveDate;
-    }
-    
-    public void setEffectiveDate(LocalDate effectiveDate) {
-        this.effectiveDate = effectiveDate;
-    }
-    
-    public String getCounterparty() {
-        return counterparty;
-    }
-    
-    public void setCounterparty(String counterparty) {
-        this.counterparty = counterparty;
-    }
-    
-    public LocalDate getTradeDate() {
-        return tradeDate;
-    }
-    
-    public void setTradeDate(LocalDate tradeDate) {
-        this.tradeDate = tradeDate;
-    }
-    
-    public String getCurrency() {
-        return currency;
-    }
-    
-    public void setCurrency(String currency) {
-        this.currency = currency;
-    }
-    
-    public String getPremiumFrequency() {
-        return premiumFrequency;
-    }
-    
-    public void setPremiumFrequency(String premiumFrequency) {
-        this.premiumFrequency = premiumFrequency;
-    }
-    
-    public String getDayCountConvention() {
-        return dayCountConvention;
-    }
-    
-    public void setDayCountConvention(String dayCountConvention) {
-        this.dayCountConvention = dayCountConvention;
-    }
-    
-    public ProtectionDirection getBuySellProtection() {
-        return buySellProtection;
-    }
-    
-    public void setBuySellProtection(ProtectionDirection buySellProtection) {
-        this.buySellProtection = buySellProtection;
-    }
-    
-    public String getRestructuringClause() {
-        return restructuringClause;
-    }
-    
-    public void setRestructuringClause(String restructuringClause) {
-        this.restructuringClause = restructuringClause;
-    }
-    
-    public String getPaymentCalendar() {
-        return paymentCalendar;
-    }
-    
-    public void setPaymentCalendar(String paymentCalendar) {
-        this.paymentCalendar = paymentCalendar;
-    }
-    
-    public LocalDate getAccrualStartDate() {
-        return accrualStartDate;
-    }
-    
-    public void setAccrualStartDate(LocalDate accrualStartDate) {
-        this.accrualStartDate = accrualStartDate;
-    }
-    
-    public TradeStatus getTradeStatus() {
-        return tradeStatus;
-    }
-    
-    public void setTradeStatus(TradeStatus tradeStatus) {
-        this.tradeStatus = tradeStatus;
-    }
-    
-    public LocalDateTime getCreatedAt() {
-        return createdAt;
-    }
-    
-    public void setCreatedAt(LocalDateTime createdAt) {
-        this.createdAt = createdAt;
-    }
-    
-    public LocalDateTime getUpdatedAt() {
-        return updatedAt;
-    }
-    
-    public void setUpdatedAt(LocalDateTime updatedAt) {
-        this.updatedAt = updatedAt;
-    }
-    
-    public Integer getVersion() {
-        return version;
-    }
-    
-    public void setVersion(Integer version) {
-        this.version = version;
-    }
-    
-    public String getCcpName() {
-        return ccpName;
-    }
-    
-    public void setCcpName(String ccpName) {
-        this.ccpName = ccpName;
-    }
-    
-    public String getCcpMemberId() {
-        return ccpMemberId;
-    }
-    
-    public void setCcpMemberId(String ccpMemberId) {
-        this.ccpMemberId = ccpMemberId;
-    }
-    
-    public String getClearingAccount() {
-        return clearingAccount;
-    }
-    
-    public void setClearingAccount(String clearingAccount) {
-        this.clearingAccount = clearingAccount;
-    }
-    
-    public String getNettingSetId() {
-        return nettingSetId;
-    }
-    
-    public void setNettingSetId(String nettingSetId) {
-        this.nettingSetId = nettingSetId;
-    }
-    
-    public Long getOriginalTradeId() {
-        return originalTradeId;
-    }
-    
-    public void setOriginalTradeId(Long originalTradeId) {
-        this.originalTradeId = originalTradeId;
-    }
-    
-    public LocalDateTime getNovationTimestamp() {
-        return novationTimestamp;
-    }
-    
-    public void setNovationTimestamp(LocalDateTime novationTimestamp) {
-        this.novationTimestamp = novationTimestamp;
-    }
-    
-    public String getNovationReference() {
-        return novationReference;
-    }
-    
-    public void setNovationReference(String novationReference) {
-        this.novationReference = novationReference;
-    }
-    
-    public String getUti() {
-        return uti;
-    }
-    
-    public void setUti(String uti) {
-        this.uti = uti;
-    }
-    
-    public String getUsi() {
-        return usi;
-    }
-    
-    public void setUsi(String usi) {
-        this.usi = usi;
-    }
-    
-    public Boolean getIsCleared() {
-        return isCleared;
-    }
-    
-    public void setIsCleared(Boolean isCleared) {
-        this.isCleared = isCleared;
-    }
-    
-    public BigDecimal getUpfrontAmount() {
-        return upfrontAmount;
-    }
-    
-    public void setUpfrontAmount(BigDecimal upfrontAmount) {
-        this.upfrontAmount = upfrontAmount;
-    }
-    
-    public BigDecimal getMarkToMarketValue() {
-        return markToMarketValue;
-    }
-    
-    public void setMarkToMarketValue(BigDecimal markToMarketValue) {
-        this.markToMarketValue = markToMarketValue;
-    }
-    
-    public void setLastUpdated(LocalDateTime lastUpdated) {
-        this.updatedAt = lastUpdated;
-    }
-    
-    @PreUpdate
-    protected void onUpdate() {
-        updatedAt = LocalDateTime.now();
-    }
-=======
-package com.creditdefaultswap.platform.model;
-
-import com.fasterxml.jackson.annotation.JsonIgnoreProperties;
-import jakarta.persistence.*;
-import java.math.BigDecimal;
-import java.time.LocalDate;
-import java.time.LocalDateTime;
-
-@Entity
-@Table(name = "cds_trades")
-public class CDSTrade {
-    
-    @Id
-    @GeneratedValue(strategy = GenerationType.IDENTITY)
-    private Long id;
-    
-    @Column(name = "reference_entity", nullable = false, length = 50)
-    private String referenceEntity;
-    
-    @Column(name = "notional_amount", nullable = false, precision = 15, scale = 2)
-    private BigDecimal notionalAmount;
-    
-    @Column(name = "spread", nullable = false, precision = 10, scale = 4)
-    private BigDecimal spread;
-    
-    @Column(name = "maturity_date", nullable = false)
-    private LocalDate maturityDate;
-    
-    @Column(name = "effective_date", nullable = false)
-    private LocalDate effectiveDate;
-    
-    @Column(name = "counterparty", nullable = false, length = 50)
-    private String counterparty;
-    
-    @Column(name = "trade_date", nullable = false)
-    private LocalDate tradeDate;
-    
-    @Column(name = "currency", nullable = false, length = 3)
-    private String currency;
-    
-    @Column(name = "premium_frequency", nullable = false, length = 20)
-    private String premiumFrequency;
-    
-    @Column(name = "day_count_convention", nullable = false, length = 20)
-    private String dayCountConvention;
-    
-    @Enumerated(EnumType.STRING)
-    @Column(name = "buy_sell_protection", nullable = false)
-    private ProtectionDirection buySellProtection;
-    
-    @Column(name = "restructuring_clause", length = 50)
-    private String restructuringClause;
-    
-    @Column(name = "payment_calendar", nullable = false, length = 10)
-    private String paymentCalendar;
-    
-    @Column(name = "accrual_start_date", nullable = false)
-    private LocalDate accrualStartDate;
-    
-    @Column(name = "recovery_rate", nullable = false, precision = 5, scale = 2)
-    private BigDecimal recoveryRate;
-    
-    @Enumerated(EnumType.STRING)
-    @Column(name = "trade_status", nullable = false)
-    private TradeStatus tradeStatus;
-    
-    @Enumerated(EnumType.STRING)
-    @Column(name = "settlement_type", nullable = false)
-    private SettlementMethod settlementType;
-    
-    @Column(name = "created_at", nullable = false)
-    private LocalDateTime createdAt;
-    
-    @Column(name = "updated_at")
-    private LocalDateTime updatedAt;
-    
-    @Column(name = "version", nullable = false)
-    private Integer version = 1;
-    
-    @ManyToOne(fetch = FetchType.LAZY)
-    @JoinColumn(name = "obligation_id")
-    @JsonIgnoreProperties({"hibernateLazyInitializer", "handler"})
-    private Bond obligation;
-    
-    // Enum for Buy/Sell Protection
-    public enum ProtectionDirection {
-        BUY, SELL
-    }
-    
-    // Constructors
-    public CDSTrade() {
-        this.createdAt = LocalDateTime.now();
-    }
-    
-    // Getters and Setters
-    public Long getId() {
-        return id;
-    }
-    
-    public void setId(Long id) {
-        this.id = id;
-    }
-    
-    public String getReferenceEntity() {
-        return referenceEntity;
-    }
-    
-    public void setReferenceEntity(String referenceEntity) {
-        this.referenceEntity = referenceEntity;
-    }
-    
-    public BigDecimal getNotionalAmount() {
-        return notionalAmount;
-    }
-    
-    public void setNotionalAmount(BigDecimal notionalAmount) {
-        this.notionalAmount = notionalAmount;
-    }
-    
-    public BigDecimal getSpread() {
-        return spread;
-    }
-    
-    public void setSpread(BigDecimal spread) {
-        this.spread = spread;
-    }
-    
-    public LocalDate getMaturityDate() {
-        return maturityDate;
-    }
-    
-    public void setMaturityDate(LocalDate maturityDate) {
-        this.maturityDate = maturityDate;
-    }
-    
-    public LocalDate getEffectiveDate() {
-        return effectiveDate;
-    }
-    
-    public void setEffectiveDate(LocalDate effectiveDate) {
-        this.effectiveDate = effectiveDate;
-    }
-    
-    public String getCounterparty() {
-        return counterparty;
-    }
-    
-    public void setCounterparty(String counterparty) {
-        this.counterparty = counterparty;
-    }
-    
-    public LocalDate getTradeDate() {
-        return tradeDate;
-    }
-    
-    public void setTradeDate(LocalDate tradeDate) {
-        this.tradeDate = tradeDate;
-    }
-    
-    public String getCurrency() {
-        return currency;
-    }
-    
-    public void setCurrency(String currency) {
-        this.currency = currency;
-    }
-    
-    public String getPremiumFrequency() {
-        return premiumFrequency;
-    }
-    
-    public void setPremiumFrequency(String premiumFrequency) {
-        this.premiumFrequency = premiumFrequency;
-    }
-    
-    public String getDayCountConvention() {
-        return dayCountConvention;
-    }
-    
-    public void setDayCountConvention(String dayCountConvention) {
-        this.dayCountConvention = dayCountConvention;
-    }
-    
-    public ProtectionDirection getBuySellProtection() {
-        return buySellProtection;
-    }
-    
-    public void setBuySellProtection(ProtectionDirection buySellProtection) {
-        this.buySellProtection = buySellProtection;
-    }
-    
-    public String getRestructuringClause() {
-        return restructuringClause;
-    }
-    
-    public void setRestructuringClause(String restructuringClause) {
-        this.restructuringClause = restructuringClause;
-    }
-    
-    public String getPaymentCalendar() {
-        return paymentCalendar;
-    }
-    
-    public void setPaymentCalendar(String paymentCalendar) {
-        this.paymentCalendar = paymentCalendar;
-    }
-    
-    public LocalDate getAccrualStartDate() {
-        return accrualStartDate;
-    }
-    
-    public void setAccrualStartDate(LocalDate accrualStartDate) {
-        this.accrualStartDate = accrualStartDate;
-    }
-    
-    public BigDecimal getRecoveryRate() {
-        return recoveryRate;
-    }
-    
-    public void setRecoveryRate(BigDecimal recoveryRate) {
-        this.recoveryRate = recoveryRate;
-    }
-    
-    public TradeStatus getTradeStatus() {
-        return tradeStatus;
-    }
-    
-    public void setTradeStatus(TradeStatus tradeStatus) {
-        this.tradeStatus = tradeStatus;
-    }
-    
-    public SettlementMethod getSettlementType() {
-        return settlementType;
-    }
-    
-    public void setSettlementType(SettlementMethod settlementType) {
-        this.settlementType = settlementType;
-    }
-    
-    public LocalDateTime getCreatedAt() {
-        return createdAt;
-    }
-    
-    public void setCreatedAt(LocalDateTime createdAt) {
-        this.createdAt = createdAt;
-    }
-    
-    public LocalDateTime getUpdatedAt() {
-        return updatedAt;
-    }
-    
-    public void setUpdatedAt(LocalDateTime updatedAt) {
-        this.updatedAt = updatedAt;
-    }
-    
-    public Integer getVersion() {
-        return version;
-    }
-    
-    public void setVersion(Integer version) {
-        this.version = version;
-    }
-    
-    public Bond getObligation() {
-        return obligation;
-    }
-    
-    public void setObligation(Bond obligation) {
-        this.obligation = obligation;
-    }
-    
-    public void setLastUpdated(LocalDateTime lastUpdated) {
-        this.updatedAt = lastUpdated;
-    }
-    
-    @PreUpdate
-    protected void onUpdate() {
-        updatedAt = LocalDateTime.now();
-    }
->>>>>>> 24e5cf15
+package com.creditdefaultswap.platform.model;
+
+import com.fasterxml.jackson.annotation.JsonIgnoreProperties;
+import jakarta.persistence.*;
+import java.math.BigDecimal;
+import java.time.LocalDate;
+import java.time.LocalDateTime;
+
+@Entity
+@Table(name = "cds_trades")
+public class CDSTrade {
+    
+    @Id
+    @GeneratedValue(strategy = GenerationType.IDENTITY)
+    private Long id;
+    
+    @Column(name = "reference_entity", nullable = false, length = 50)
+    private String referenceEntity;
+    
+    @Column(name = "notional_amount", nullable = false, precision = 15, scale = 2)
+    private BigDecimal notionalAmount;
+    
+    @Column(name = "spread", nullable = false, precision = 10, scale = 4)
+    private BigDecimal spread;
+    
+    @Column(name = "maturity_date", nullable = false)
+    private LocalDate maturityDate;
+    
+    @Column(name = "effective_date", nullable = false)
+    private LocalDate effectiveDate;
+    
+    @Column(name = "counterparty", nullable = false, length = 50)
+    private String counterparty;
+    
+    @Column(name = "trade_date", nullable = false)
+    private LocalDate tradeDate;
+    
+    @Column(name = "currency", nullable = false, length = 3)
+    private String currency;
+    
+    @Column(name = "premium_frequency", nullable = false, length = 20)
+    private String premiumFrequency;
+    
+    @Column(name = "day_count_convention", nullable = false, length = 20)
+    private String dayCountConvention;
+    
+    @Enumerated(EnumType.STRING)
+    @Column(name = "buy_sell_protection", nullable = false)
+    private ProtectionDirection buySellProtection;
+    
+    @Column(name = "restructuring_clause", length = 50)
+    private String restructuringClause;
+    
+    @Column(name = "payment_calendar", nullable = false, length = 10)
+    private String paymentCalendar;
+    
+    @Column(name = "accrual_start_date", nullable = false)
+    private LocalDate accrualStartDate;
+    
+    @Column(name = "recovery_rate", nullable = false, precision = 5, scale = 2)
+    private BigDecimal recoveryRate;
+    
+    @Enumerated(EnumType.STRING)
+    @Column(name = "trade_status", nullable = false)
+    private TradeStatus tradeStatus;
+    
+    @Enumerated(EnumType.STRING)
+    @Column(name = "settlement_type", nullable = false)
+    private SettlementMethod settlementType;
+    
+    @Column(name = "created_at", nullable = false)
+    private LocalDateTime createdAt;
+    
+    @Column(name = "updated_at")
+    private LocalDateTime updatedAt;
+    
+    @Column(name = "version", nullable = false)
+    private Integer version = 1;
+    
+    @ManyToOne(fetch = FetchType.LAZY)
+    @JoinColumn(name = "obligation_id")
+    @JsonIgnoreProperties({"hibernateLazyInitializer", "handler"})
+    private Bond obligation;
+    
+    // CCP and Novation related fields
+    @Column(name = "ccp_name", length = 50)
+    private String ccpName;
+    
+    @Column(name = "ccp_member_id", length = 50)
+    private String ccpMemberId;
+    
+    @Column(name = "clearing_account", length = 50)
+    private String clearingAccount;
+    
+    @Column(name = "netting_set_id", length = 50)
+    private String nettingSetId;
+    
+    @Column(name = "original_trade_id")
+    private Long originalTradeId;
+    
+    @Column(name = "novation_timestamp")
+    private LocalDateTime novationTimestamp;
+    
+    @Column(name = "novation_reference", length = 100)
+    private String novationReference;
+    
+    @Column(name = "uti", length = 100)
+    private String uti; // Unique Transaction Identifier
+    
+    @Column(name = "usi", length = 100)
+    private String usi; // Unique Swap Identifier
+    
+    @Column(name = "is_cleared", nullable = false)
+    private Boolean isCleared = false;
+    
+    @Column(name = "upfront_amount", precision = 15, scale = 2)
+    private BigDecimal upfrontAmount = BigDecimal.ZERO;
+    
+    @Column(name = "mark_to_market_value", precision = 15, scale = 2)
+    private BigDecimal markToMarketValue = BigDecimal.ZERO;
+    
+    // Enum for Buy/Sell Protection
+    public enum ProtectionDirection {
+        BUY, SELL
+    }
+    
+    // Constructors
+    public CDSTrade() {
+        this.createdAt = LocalDateTime.now();
+    }
+    
+    // Getters and Setters
+    public Long getId() {
+        return id;
+    }
+    
+    public void setId(Long id) {
+        this.id = id;
+    }
+    
+    public String getReferenceEntity() {
+        return referenceEntity;
+    }
+    
+    public void setReferenceEntity(String referenceEntity) {
+        this.referenceEntity = referenceEntity;
+    }
+    
+    public BigDecimal getNotionalAmount() {
+        return notionalAmount;
+    }
+    
+    public void setNotionalAmount(BigDecimal notionalAmount) {
+        this.notionalAmount = notionalAmount;
+    }
+    
+    public BigDecimal getSpread() {
+        return spread;
+    }
+    
+    public void setSpread(BigDecimal spread) {
+        this.spread = spread;
+    }
+    
+    public LocalDate getMaturityDate() {
+        return maturityDate;
+    }
+    
+    public void setMaturityDate(LocalDate maturityDate) {
+        this.maturityDate = maturityDate;
+    }
+    
+    public LocalDate getEffectiveDate() {
+        return effectiveDate;
+    }
+    
+    public void setEffectiveDate(LocalDate effectiveDate) {
+        this.effectiveDate = effectiveDate;
+    }
+    
+    public String getCounterparty() {
+        return counterparty;
+    }
+    
+    public void setCounterparty(String counterparty) {
+        this.counterparty = counterparty;
+    }
+    
+    public LocalDate getTradeDate() {
+        return tradeDate;
+    }
+    
+    public void setTradeDate(LocalDate tradeDate) {
+        this.tradeDate = tradeDate;
+    }
+    
+    public String getCurrency() {
+        return currency;
+    }
+    
+    public void setCurrency(String currency) {
+        this.currency = currency;
+    }
+    
+    public String getPremiumFrequency() {
+        return premiumFrequency;
+    }
+    
+    public void setPremiumFrequency(String premiumFrequency) {
+        this.premiumFrequency = premiumFrequency;
+    }
+    
+    public String getDayCountConvention() {
+        return dayCountConvention;
+    }
+    
+    public void setDayCountConvention(String dayCountConvention) {
+        this.dayCountConvention = dayCountConvention;
+    }
+    
+    public ProtectionDirection getBuySellProtection() {
+        return buySellProtection;
+    }
+    
+    public void setBuySellProtection(ProtectionDirection buySellProtection) {
+        this.buySellProtection = buySellProtection;
+    }
+    
+    public String getRestructuringClause() {
+        return restructuringClause;
+    }
+    
+    public void setRestructuringClause(String restructuringClause) {
+        this.restructuringClause = restructuringClause;
+    }
+    
+    public String getPaymentCalendar() {
+        return paymentCalendar;
+    }
+    
+    public void setPaymentCalendar(String paymentCalendar) {
+        this.paymentCalendar = paymentCalendar;
+    }
+    
+    public LocalDate getAccrualStartDate() {
+        return accrualStartDate;
+    }
+    
+    public void setAccrualStartDate(LocalDate accrualStartDate) {
+        this.accrualStartDate = accrualStartDate;
+    }
+    
+    public BigDecimal getRecoveryRate() {
+        return recoveryRate;
+    }
+    
+    public void setRecoveryRate(BigDecimal recoveryRate) {
+        this.recoveryRate = recoveryRate;
+    }
+    
+    public TradeStatus getTradeStatus() {
+        return tradeStatus;
+    }
+    
+    public void setTradeStatus(TradeStatus tradeStatus) {
+        this.tradeStatus = tradeStatus;
+    }
+    
+    public SettlementMethod getSettlementType() {
+        return settlementType;
+    }
+    
+    public void setSettlementType(SettlementMethod settlementType) {
+        this.settlementType = settlementType;
+    }
+    
+    public LocalDateTime getCreatedAt() {
+        return createdAt;
+    }
+    
+    public void setCreatedAt(LocalDateTime createdAt) {
+        this.createdAt = createdAt;
+    }
+    
+    public LocalDateTime getUpdatedAt() {
+        return updatedAt;
+    }
+    
+    public void setUpdatedAt(LocalDateTime updatedAt) {
+        this.updatedAt = updatedAt;
+    }
+    
+    public Integer getVersion() {
+        return version;
+    }
+    
+    public void setVersion(Integer version) {
+        this.version = version;
+    }
+    
+    public Bond getObligation() {
+        return obligation;
+    }
+    
+    public void setObligation(Bond obligation) {
+        this.obligation = obligation;
+    }
+    
+    public String getCcpName() {
+        return ccpName;
+    }
+    
+    public void setCcpName(String ccpName) {
+        this.ccpName = ccpName;
+    }
+    
+    public String getCcpMemberId() {
+        return ccpMemberId;
+    }
+    
+    public void setCcpMemberId(String ccpMemberId) {
+        this.ccpMemberId = ccpMemberId;
+    }
+    
+    public String getClearingAccount() {
+        return clearingAccount;
+    }
+    
+    public void setClearingAccount(String clearingAccount) {
+        this.clearingAccount = clearingAccount;
+    }
+    
+    public String getNettingSetId() {
+        return nettingSetId;
+    }
+    
+    public void setNettingSetId(String nettingSetId) {
+        this.nettingSetId = nettingSetId;
+    }
+    
+    public Long getOriginalTradeId() {
+        return originalTradeId;
+    }
+    
+    public void setOriginalTradeId(Long originalTradeId) {
+        this.originalTradeId = originalTradeId;
+    }
+    
+    public LocalDateTime getNovationTimestamp() {
+        return novationTimestamp;
+    }
+    
+    public void setNovationTimestamp(LocalDateTime novationTimestamp) {
+        this.novationTimestamp = novationTimestamp;
+    }
+    
+    public String getNovationReference() {
+        return novationReference;
+    }
+    
+    public void setNovationReference(String novationReference) {
+        this.novationReference = novationReference;
+    }
+    
+    public String getUti() {
+        return uti;
+    }
+    
+    public void setUti(String uti) {
+        this.uti = uti;
+    }
+    
+    public String getUsi() {
+        return usi;
+    }
+    
+    public void setUsi(String usi) {
+        this.usi = usi;
+    }
+    
+    public Boolean getIsCleared() {
+        return isCleared;
+    }
+    
+    public void setIsCleared(Boolean isCleared) {
+        this.isCleared = isCleared;
+    }
+    
+    public BigDecimal getUpfrontAmount() {
+        return upfrontAmount;
+    }
+    
+    public void setUpfrontAmount(BigDecimal upfrontAmount) {
+        this.upfrontAmount = upfrontAmount;
+    }
+    
+    public BigDecimal getMarkToMarketValue() {
+        return markToMarketValue;
+    }
+    
+    public void setMarkToMarketValue(BigDecimal markToMarketValue) {
+        this.markToMarketValue = markToMarketValue;
+    }
+    
+    public void setLastUpdated(LocalDateTime lastUpdated) {
+        this.updatedAt = lastUpdated;
+    }
+    
+    @PreUpdate
+    protected void onUpdate() {
+        updatedAt = LocalDateTime.now();
+    }
 }