--- conflicted
+++ resolved
@@ -1,7 +1,3 @@
-<<<<<<< HEAD
-﻿import React from "react";
-import { CDSTradeResponse } from "../../services/cdsTradeService";
-=======
 import React, { useState, useEffect, useCallback } from 'react';
 import { CDSTradeResponse, cdsTradeService } from '../../services/cdsTradeService';
 import { CreditEvent, creditEventService } from '../../services/creditEventService';
@@ -15,26 +11,15 @@
 import CreditEventModal, { CreateCreditEventRequest } from '../credit-event-modal/CreditEventModal';
 import LifecycleTimeline from '../lifecycle/LifecycleTimeline';
 import CashflowPanel from '../lifecycle/CashflowPanel';
->>>>>>> d1fff2a6
 
 interface TradeDetailModalProps {
   isOpen: boolean;
   trade: CDSTradeResponse | null;
   onClose: () => void;
+  onTradeUpdated?: (updatedTrade: CDSTradeResponse) => void;
   onTradesUpdated?: (affectedTradeIds?: number[]) => void;
 }
 
-<<<<<<< HEAD
-const TradeDetailModal: React.FC<TradeDetailModalProps> = ({ 
-  isOpen, 
-  trade, 
-  onClose, 
-  onTradesUpdated 
-}) => {
-  if (!isOpen || !trade) {
-    return null;
-  }
-=======
 const TradeDetailModal: React.FC<TradeDetailModalProps> = ({ isOpen, trade, onClose, onTradeUpdated, onTradesUpdated }) => {
   const [currentTrade, setCurrentTrade] = useState<CDSTradeResponse | null>(trade);
   const [creditEvents, setCreditEvents] = useState<CreditEvent[]>([]);
@@ -186,33 +171,26 @@
       minute: '2-digit'
     });
   };
->>>>>>> d1fff2a6
 
   return (
     <div className="fixed inset-0 bg-black bg-opacity-50 flex items-center justify-center z-50">
-      <div className="bg-fd-darker rounded-lg p-6 max-w-4xl w-full max-h-[90vh] overflow-y-auto">
-        <div className="flex justify-between items-center mb-6">
-          <h2 className="text-2xl font-bold text-fd-text">
-            Trade Details - CDS-{trade.id}
-          </h2>
-          <button
-            onClick={onClose}
-            className="text-fd-text hover:text-fd-green transition-colors"
-          >
+      <div className="bg-fd-darker rounded-lg shadow-fd border border-fd-border p-6 max-w-5xl w-full mx-4 max-h-[90vh] overflow-y-auto">
+        {/* Header with tabs */}
+        <div className="flex items-center justify-between mb-4">
+          <div className="flex items-center space-x-3">
+            <div className="w-8 h-8 bg-fd-green rounded-full flex items-center justify-center">
+              <svg className="w-5 h-5 text-fd-dark" fill="none" stroke="currentColor" viewBox="0 0 24 24">
+                <path strokeLinecap="round" strokeLinejoin="round" strokeWidth="2" d="M9 12h6m-6 4h6m2 5H7a2 2 0 01-2-2V5a2 2 0 012-2h5.586a1 1 0 01.707.293l5.414 5.414a1 1 0 01.293.707V19a2 2 0 01-2 2z"></path>
+              </svg>
+            </div>
+            <h2 className="text-2xl font-bold text-fd-text">CDS Trade Details</h2>
+          </div>
+          <button onClick={onClose} className="text-fd-text-muted hover:text-fd-text transition-colors">
             <svg className="w-6 h-6" fill="none" stroke="currentColor" viewBox="0 0 24 24">
-              <path strokeLinecap="round" strokeLinejoin="round" strokeWidth={2} d="M6 18L18 6M6 6l12 12" />
+              <path strokeLinecap="round" strokeLinejoin="round" strokeWidth="2" d="M6 18L18 6M6 6l12 12"></path>
             </svg>
           </button>
         </div>
-<<<<<<< HEAD
-        <div className="text-fd-text">
-          <p>Reference Entity: {trade.referenceEntity}</p>
-          <p>Notional: {trade.notionalAmount} {trade.currency}</p>
-          <p>Spread: {(trade.spread * 100).toFixed(2)}%</p>
-          <p>Status: {trade.tradeStatus}</p>
-        </div>
-      </div>
-=======
         {/* Tab selector */}
         <div className="flex space-x-4 border-b border-fd-border mb-6">
           {[
@@ -585,7 +563,6 @@
           </div>
         </div>
       )}
->>>>>>> d1fff2a6
     </div>
   );
 };
