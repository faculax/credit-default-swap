{
  "files": {
<<<<<<< HEAD
    "main.css": "/static/css/main.245c4ed2.css",
    "main.js": "/static/js/main.b12b2e19.js",
    "index.html": "/index.html",
    "main.245c4ed2.css.map": "/static/css/main.245c4ed2.css.map",
    "main.b12b2e19.js.map": "/static/js/main.b12b2e19.js.map"
  },
  "entrypoints": [
    "static/css/main.245c4ed2.css",
    "static/js/main.b12b2e19.js"
=======
    "main.css": "/static/css/main.942e9aff.css",
    "main.js": "/static/js/main.00861477.js",
    "index.html": "/index.html",
    "main.942e9aff.css.map": "/static/css/main.942e9aff.css.map",
    "main.00861477.js.map": "/static/js/main.00861477.js.map"
  },
  "entrypoints": [
    "static/css/main.942e9aff.css",
    "static/js/main.00861477.js"
>>>>>>> d1fff2a6
  ]
}<|MERGE_RESOLUTION|>--- conflicted
+++ resolved
@@ -1,16 +1,5 @@
 {
   "files": {
-<<<<<<< HEAD
-    "main.css": "/static/css/main.245c4ed2.css",
-    "main.js": "/static/js/main.b12b2e19.js",
-    "index.html": "/index.html",
-    "main.245c4ed2.css.map": "/static/css/main.245c4ed2.css.map",
-    "main.b12b2e19.js.map": "/static/js/main.b12b2e19.js.map"
-  },
-  "entrypoints": [
-    "static/css/main.245c4ed2.css",
-    "static/js/main.b12b2e19.js"
-=======
     "main.css": "/static/css/main.942e9aff.css",
     "main.js": "/static/js/main.00861477.js",
     "index.html": "/index.html",
@@ -20,6 +9,5 @@
   "entrypoints": [
     "static/css/main.942e9aff.css",
     "static/js/main.00861477.js"
->>>>>>> d1fff2a6
   ]
 }